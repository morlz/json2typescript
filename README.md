--- conflicted
+++ resolved
@@ -228,22 +228,20 @@
 export class User {}
 ```
 
-<<<<<<< HEAD
 > Warning: Minification removes the actual names of certain classes. This can
 in certain cases cause the deserializer to not work as same class names will
 overwrite the property descriptors. It is advised to explicitly ID your 
 objects as above.
 
-> Tip: Make sure you import `JsonObject` from `json2typescript`.
-=======
 > Tip: Make sure you import `JsonObject` from `json2typescript`.  
-> Tip: It's possible to deserialize multiple JSON-values into the same property. This can be useful if you have multiple JSON sources with inconsistent names, but want a single target object.
+
+> Tip: It is possible to deserialize multiple JSON-values into the same property. This can be useful if you have multiple JSON sources with inconsistent names, but want a single target object. In the process of serialization, the first value will be used.
+
 ```typescript
     @JsonProperty("jsonPropName", String, true)
     @JsonProperty("jsonPropertyName", String, true)
     name: string = undefined;
 ```
->>>>>>> 08b8610e
 
 #### First parameter: classIdentifier (optional)
 
